import unittest
from typing import Dict, Tuple

import torch
import torch.distributed.rpc as rpc
<<<<<<< HEAD
from torch.testing._internal.dist_utils import dist_init, worker_name
=======
from torch import Tensor
from torch.testing._internal.dist_utils import dist_init
>>>>>>> e1b0b075
from torch.testing._internal.distributed.rpc.rpc_agent_test_fixture import (
    RpcAgentTestFixture,
)


def python_function():
    return 0


def rpc_return_rref(dst):
    return rpc.remote(dst, torch.add, args=(torch.ones(2, 2), 1))


# Define Script functions on both client and server sides.
@torch.jit.script
def no_arg():
    return 0


@torch.jit.script
def one_arg(value):
    return value + 1


class MyScriptModuleWithRRefs(torch.jit.ScriptModule):
    def __init__(self, dst_worker):
        super().__init__()
        self.rrefs = []
        for _ in range(4):
            self.rrefs.append(rpc_return_rref(dst_worker))

    @torch.jit.script_method
    def forward(self):
        # type: () -> Tensor
        res_tensor = torch.ones(2, 2)
        for rref in self.rrefs:
            res_tensor += rref.to_here()

        return res_tensor


@torch.jit.script
class MyScriptClass:
    def __init__(self):
        self.a = 10


@torch.jit.interface
class MyModuleInterface(torch.nn.Module):
    def forward(self):
        # type: () -> Tensor
        pass


class MyScriptModule(torch.jit.ScriptModule):
    def __init__(self, rank):
        super().__init__()
        self.a = torch.ones(rank)

    @torch.jit.script_method
    def forward(self):
        # type: () -> Tensor
        return self.a


@torch.jit.script
def rref_to_here(rref_var):
    # type: (RRef[Tensor]) -> Tensor
    return rref_var.to_here()


@torch.jit.script
def return_rref(rref_var):
    # type: (RRef[Tensor]) -> RRef[Tensor]
    return rref_var


@torch.jit.ignore
def my_script_module_init(rank):
    # type: (int) -> MyModuleInterface
    return MyScriptModule(rank)


@torch.jit.script
def construct_my_script_module(rank):
    # type: (int) -> MyModuleInterface
    return my_script_module_init(rank)


@torch.jit.script
def run_ref_script_module(ref_script_module, t):
    # type: (RRef[MyModuleInterface], Tensor) -> Tensor
    module = ref_script_module.to_here()
    return module.forward() + t


@torch.jit.ignore
def rref_python_annotation(rref_var):
    # type: (RRef[Tensor]) -> RRef[Tensor]
    return rref_var


@torch.jit.script
def rref_script_annotation(rref_var):
    # type: (RRef[Tensor]) -> Tensor
    return rref_python_annotation(rref_var).to_here()


@torch.jit.script
def two_args_two_kwargs(
    first_arg,
    second_arg,
    first_kwarg=torch.tensor([3, 3]),
    second_kwarg=torch.tensor([4, 4]),
):
    return first_arg + second_arg + first_kwarg + second_kwarg


@torch.jit.script
def assorted_types_args_kwargs(
    tensor_arg: Tensor,  # noqa: E999
    str_arg: str,
    int_arg: int,
    tensor_kwarg: Tensor = torch.tensor([2, 2]),
    str_kwarg: str = "str_kwarg",
    int_kwarg: int = 2,
):
    return tensor_arg + tensor_kwarg, str_arg + str_kwarg, int_arg + int_kwarg


@torch.jit.script
def raise_script():
    raise RuntimeError("Expected error")
    return 0


@torch.jit.script
def rpc_async_call_remote_torchscript_in_torchscript(
    dst_worker_name: str, args: Tuple[Tensor, Tensor], kwargs: Dict[str, Tensor]
):
    fut = rpc.rpc_async(dst_worker_name, two_args_two_kwargs, args, kwargs)
    ret = fut.wait()
    return ret


class JitRpcAsyncOpTest:
    # Call functions remotely from Script.
    @dist_init
    def test_all_kwargs_are_populated_by_defaults(self):
        if self.rank != 0:
            return

        dst_worker_name = "worker{}".format((self.rank + 1) % self.world_size)

        args = (torch.tensor([1, 1]), torch.tensor([2, 2]))
        kwargs = {}
        ret = rpc_async_call_remote_torchscript_in_torchscript(
            dst_worker_name, args, kwargs
        )
        self.assertEqual(ret, torch.tensor([10, 10]))

    @dist_init
    def test_some_kwargs_are_populated_by_defaults(self):
        if self.rank != 0:
            return

        dst_worker_name = "worker{}".format((self.rank + 1) % self.world_size)

        args = (torch.tensor([1, 1]), torch.tensor([2, 2]))
        kwargs = {"first_kwarg": torch.tensor([2, 2])}
        ret = rpc_async_call_remote_torchscript_in_torchscript(
            dst_worker_name, args, kwargs
        )
        self.assertEqual(ret, torch.tensor([9, 9]))

    @dist_init
    def test_no_kwargs_are_populated_by_defaults(self):
        if self.rank != 0:
            return

        dst_worker_name = "worker{}".format((self.rank + 1) % self.world_size)

        args = (torch.tensor([1, 1]), torch.tensor([2, 2]))
        kwargs = {
            "first_kwarg": torch.tensor([2, 2]),
            "second_kwarg": torch.tensor([3, 3]),
        }
        ret = rpc_async_call_remote_torchscript_in_torchscript(
            dst_worker_name, args, kwargs
        )
        self.assertEqual(ret, torch.tensor([8, 8]))

    @dist_init
    def test_kwargs_in_the_front_can_be_specified_by_extra_args(self):
        if self.rank != 0:
            return

        dst_worker_name = "worker{}".format((self.rank + 1) % self.world_size)

        @torch.jit.script
        def rpc_async_call_remote_torchscript_in_torchscript_with_extra_arg(
            dst_worker_name: str,  # noqa: E999
        ):
            args = (
                torch.tensor([1, 1]),
                torch.tensor([2, 2]),
                # This extra arg will be fed to the first kwarg.
                torch.tensor([2, 2]),
            )
            kwargs = {"second_kwarg": torch.tensor([3, 3])}
            fut = rpc.rpc_async(dst_worker_name, two_args_two_kwargs, args, kwargs)
            ret = fut.wait()
            return ret

        ret = rpc_async_call_remote_torchscript_in_torchscript_with_extra_arg(
            dst_worker_name
        )
        self.assertEqual(ret, torch.tensor([8, 8]))

    @dist_init
    def test_args_and_kwargs_contain_different_types(self):
        if self.rank != 0:
            return

        dst_worker_name = "worker{}".format((self.rank + 1) % self.world_size)

        @torch.jit.script
        def rpc_async_call_remote_torchscript_in_torchscript_with_assorted_types(
            dst_worker_name: str
        ):
            args = (torch.tensor([1, 1]), "str_arg", 1)
            # Must annotate the value type as `Any`, because JIT type inference
            # does not support multiple types when defining a Dict.
            # The error JIT gives is,
            # "Dict values must contain only a single type, "
            # "expected: Tensor but found str instead."
            kwargs: Dict[str, Any] = {
                "tensor_kwarg": torch.tensor([3, 3]),
                "str_kwarg": "_str_kwarg",
                "int_kwarg": 3,
            }
            fut = rpc.rpc_async(
                dst_worker_name, assorted_types_args_kwargs, args, kwargs
            )
            ret = fut.wait()
            return ret

        ret = rpc_async_call_remote_torchscript_in_torchscript_with_assorted_types(
            dst_worker_name
        )
        self.assertEqual(ret, (torch.tensor([4, 4]), "str_arg_str_kwarg", 4))

    @dist_init
    def test_kwargs_not_passed(self):
        if self.rank != 0:
            return

        dst_worker_name = "worker{}".format((self.rank + 1) % self.world_size)

        @torch.jit.script
        def rpc_async_call_remote_torchscript_in_torchscript_without_kwargs_passed(
            dst_worker_name: str
        ):
            args = ()
            fut = rpc.rpc_async(dst_worker_name, no_arg, args)
            ret = fut.wait()
            return ret

        ret = rpc_async_call_remote_torchscript_in_torchscript_without_kwargs_passed(
            dst_worker_name
        )
        self.assertEqual(ret, 0)

    @dist_init
    def test_args_kwargs_are_neither_passed(self):
        if self.rank != 0:
            return

        dst_worker_name = "worker{}".format((self.rank + 1) % self.world_size)

        @torch.jit.script
        def rpc_async_call_remote_torchscript_in_torchscript_without_args_kwargs_passed(
            dst_worker_name: str
        ):
            fut = rpc.rpc_async(dst_worker_name, no_arg)
            ret = fut.wait()
            return ret

        ret = rpc_async_call_remote_torchscript_in_torchscript_without_args_kwargs_passed(
            dst_worker_name
        )
        self.assertEqual(ret, 0)

    @dist_init
    def test_less_than_needed_args_are_specified(self):
        if self.rank != 0:
            return

        dst_worker_name = "worker{}".format((self.rank + 1) % self.world_size)

        # Notice, args matching happens during scripting.
        with self.assertRaisesRegex(RuntimeError, "Argument second_arg not provided"):

            @torch.jit.script
            def rpc_async_call_remote_torchscript_in_torchscript_with_less_args(
                dst_worker_name: str,  # noqa: E999
            ):
                args = (torch.tensor([1, 1]),)
                kwargs = {}
                fut = rpc.rpc_async(dst_worker_name, two_args_two_kwargs, args, kwargs)
                ret = fut.wait()
                return ret

    @dist_init
    def test_more_than_needed_args_are_specified(self):
        if self.rank != 0:
            return

        dst_worker_name = "worker{}".format((self.rank + 1) % self.world_size)

        # Notice, args matching happens during scripting.
        with self.assertRaisesRegex(
            RuntimeError,
            "Expected at most 4 arguments but found 5 positional arguments",
        ):

            @torch.jit.script
            def rpc_async_call_remote_torchscript_in_torchscript_with_more_args(
                dst_worker_name: str,
            ):
                args = (
                    torch.tensor([1, 1]),
                    torch.tensor([2, 2]),
                    torch.tensor([3, 3]),
                    torch.tensor([4, 4]),
                    torch.tensor([5, 5]),
                )
                kwargs = {}
                fut = rpc.rpc_async(dst_worker_name, two_args_two_kwargs, args, kwargs)
                ret = fut.wait()
                return ret

    @dist_init
    def test_unexepected_kwarg_is_specified(self):
        if self.rank != 0:
            return

        dst_worker_name = "worker{}".format((self.rank + 1) % self.world_size)

        # Notice, kwargs matching happens during execution.
        @torch.jit.script
        def rpc_async_call_remote_torchscript_in_torchscript_with_unexpected_kwarg(
            dst_worker_name: str,  # noqa: E999
        ):
            args = (torch.tensor([1, 1]), torch.tensor([2, 2]))
            kwargs = {"third_kwarg": torch.tensor([1, 1])}
            fut = rpc.rpc_async(dst_worker_name, two_args_two_kwargs, args, kwargs)
            ret = fut.wait()
            return ret

        with self.assertRaisesRegex(
            RuntimeError, "Unknown keyword argument 'third_kwarg'"
        ):
            ret = rpc_async_call_remote_torchscript_in_torchscript_with_unexpected_kwarg(
                dst_worker_name
            )
            self.assertEqual(ret, 0)

    @dist_init
    def test_call_python_function_remotely_from_script_not_supported(self):
        if self.rank != 0:
            return

        dst_worker_name = "worker{}".format((self.rank + 1) % self.world_size)

        @torch.jit.script
        def rpc_async_call_remote_py_function_in_torchscript(dst_worker_name: str):
            args = ()
            kwargs = {}
            fut = rpc.rpc_async(dst_worker_name, python_function, args, kwargs)
            ret = fut.wait()
            return ret

        with self.assertRaisesRegex(
            RuntimeError, "attempted to get undefined function"
        ):
            ret = rpc_async_call_remote_py_function_in_torchscript(dst_worker_name)
            self.assertEqual(ret, 0)

    @dist_init
    def test_call_script_function_that_raises_remotely_from_script(self):
        if self.rank != 0:
            return

        dst_worker_name = "worker{}".format((self.rank + 1) % self.world_size)

        # Notice, TorchScript always translates(emits) Python `raise` statement,
        # as the exception message string, "Exception",
        # no matter what exception type and excetpion message are in the statement,
        @torch.jit.script
        def rpc_async_call_remote_raising_torchscript_in_torchscript(
            dst_worker_name: str
        ):
            args = ()
            kwargs = {}
            fut = rpc.rpc_async(dst_worker_name, raise_script, args, kwargs)
            ret = fut.wait()
            return ret

        with self.assertRaisesRegex(RuntimeError, "Exception"):
            ret = rpc_async_call_remote_raising_torchscript_in_torchscript(
                dst_worker_name
            )
            self.assertEqual(ret, 0)

    @dist_init
    def test_call_script_function_that_not_exists_remotely_from_script(self):
        if self.rank != 0:
            return

        dst_worker_name = "worker{}".format((self.rank + 1) % self.world_size)

        @torch.jit.script
        def nonexisting_script():
            return 0

        @torch.jit.script
        def rpc_async_call_remote_nonexisting_torchscript_in_torchscript(
            dst_worker_name: str
        ):
            args = ()
            kwargs = {}
            fut = rpc.rpc_async(dst_worker_name, nonexisting_script, args, kwargs)
            ret = fut.wait()
            return ret

        with self.assertRaisesRegex(
            RuntimeError, "attempted to get undefined function nonexisting_script"
        ):
            ret = rpc_async_call_remote_nonexisting_torchscript_in_torchscript(
                dst_worker_name
            )
            self.assertEqual(ret, 0)


@unittest.skipIf(
    not torch._six.PY3, "Pytorch distributed rpc package does not support python2"
)
class JitRpcTest(JitRpcAsyncOpTest, RpcAgentTestFixture):
    @dist_init
    def test_torchscript_function(self):
        dst_worker_name = worker_name((self.rank + 1) % self.world_size)
        local_ret = one_arg(torch.ones(2, 2))
        ret = rpc.rpc_sync(dst_worker_name, one_arg, args=(torch.ones(2, 2),))
        self.assertEqual(ret, local_ret)
        rref = rpc.remote(dst_worker_name, one_arg, args=(torch.ones(2, 2),))
        self.assertEqual(rref.to_here(), local_ret)
        # create rref to itself
        local_rref = rpc.remote(
            worker_name(self.rank), one_arg, args=(torch.ones(2, 2),)
        )
        self.assertEqual(local_rref.to_here(), local_ret)

    @dist_init
    def test_torchscript_function_exception(self):
        dst_worker_name = worker_name((self.rank + 1) % self.world_size)
        with self.assertRaisesRegex(RuntimeError, r"one_arg\(\) expected at most"):
            ret = rpc.rpc_sync(dst_worker_name, one_arg, args=(10, 20))

        with self.assertRaisesRegex(RuntimeError, r"one_arg\(\) expected at most"):
            rref = rpc.remote(dst_worker_name, one_arg, args=(10, 20))

    @dist_init
    def test_torchscript_functions_not_supported(self):
        # Right now _rpc_sync_torchscript does not accept annotated torchscript
        # class name or script module class name or their class method names.
        # But rpc_sync still accepts script class name and run it in
        # the same code path as python call.
        # Currently neither rpc_sync or _rpc_sync_torchscript is allowed to
        # accept script module and script module method.
        n = self.rank + 1
        dst_rank = n % self.world_size
        with self.assertRaisesRegex(
            RuntimeError, "attempted to get undefined function"
        ):
            ret = rpc._rpc_sync_torchscript(
<<<<<<< HEAD
                worker_name(dst_rank),
                torch.jit._qualified_name(MyScriptClass),
                args=(),
=======
                "worker{}".format(dst_rank), MyScriptClass, args=()
>>>>>>> e1b0b075
            )
        ret = rpc.rpc_sync(worker_name(dst_rank), MyScriptClass, args=())

        with self.assertRaisesRegex(
            RuntimeError, "attempted to get undefined function"
        ):
            ret = rpc._rpc_sync_torchscript(
<<<<<<< HEAD
                worker_name(dst_rank),
                torch.jit._qualified_name(MyScriptModule),
                args=(self.rank,),
=======
                "worker{}".format(dst_rank), MyScriptModule, args=(self.rank,)
>>>>>>> e1b0b075
            )

        with self.assertRaisesRegex(
            RuntimeError, "attempted to get undefined function"
        ):
            ret = rpc._rpc_sync_torchscript(
<<<<<<< HEAD
                worker_name(dst_rank),
                torch.jit._qualified_name(MyScriptModule(self.rank).forward),
                args=(),
=======
                "worker{}".format(dst_rank), MyScriptModule(self.rank).forward, args=()
>>>>>>> e1b0b075
            )
        # Python 3.5 and Python 3.6 throw different error message, the only
        # common word can be greped is "pickle".
        with self.assertRaisesRegex(Exception, "pickle"):
            ret = rpc.rpc_sync(
                worker_name(dst_rank), MyScriptModule(self.rank).forward, args=()
            )

    @dist_init
    def test_rref_as_arg_and_return(self):
        n = self.rank + 1
        dst_rank = n % self.world_size
        local_ret = one_arg(torch.ones(2, 2))

        # create rref on current rank
        rref = rpc.remote(
            worker_name(self.rank), one_arg, args=(torch.ones(2, 2),)
        )

        # pass rref to another user in rpc call
        ret = rpc.rpc_sync(worker_name(dst_rank), rref_to_here, args=(rref,))
        self.assertEqual(ret, local_ret)

        # return rref in rpc call
        rref1 = rpc.rpc_sync(worker_name(dst_rank), return_rref, args=(rref,))
        self.assertEqual(rref1.to_here(), local_ret)

        # pass rref to another user in remote call
        rref2 = rpc.remote(worker_name(dst_rank), rref_to_here, args=(rref,))
        self.assertEqual(rref2.to_here(), local_ret)

        # return rref in remote call
        rref3 = rpc.remote(worker_name(dst_rank), return_rref, args=(rref,))
        self.assertEqual(rref3.to_here().to_here(), local_ret)

    @dist_init
    def test_remote_script_module(self):
        # TODO, need more investigation
        # there is rref leak when shutting down, suspect it is because
        # ref as arg is passed to pybind boundary, and the ref is not garbage
        # collected by python when calling shutdown()
        import torch.distributed.rpc.api as api

        api._ignore_rref_leak = True

        local_ret = MyScriptModule(self.rank).forward() + torch.ones(self.rank)

        n = self.rank + 1
        dst_rank = n % self.world_size
        remote_ref = rpc.remote(
            worker_name(dst_rank), construct_my_script_module, args=(self.rank,)
        )

        # pass rref arg to owner
        ret = rpc.rpc_sync(
            worker_name(dst_rank),
            run_ref_script_module,
            args=(remote_ref, torch.ones(self.rank)),
        )
        self.assertEqual(ret, local_ret)

    @dist_init
    def test_rref_is_owner(self):
        n = self.rank + 1
        dst_rank = n % self.world_size
        rref_var = rpc_return_rref(worker_name(dst_rank))

        @torch.jit.script
        def rref_tensor_is_owner(rref_var):
            # type: (RRef[Tensor]) -> bool
            return rref_var.is_owner()

        res = rref_tensor_is_owner(rref_var)
        self.assertEqual(res, False)

    @dist_init
    def test_my_script_module_with_rrefs(self):
        n = self.rank + 1
        dst_rank = n % self.world_size

        module_with_rrefs = MyScriptModuleWithRRefs(worker_name(dst_rank))
        res = module_with_rrefs()
        self.assertEqual(res, torch.ones(2, 2) * 9)

    @dist_init
    def test_rref_python_annotation(self):
        n = self.rank + 1
        dst_rank = n % self.world_size
        rref_var = rpc_return_rref(worker_name(dst_rank))

        res = rref_script_annotation(rref_var)
        self.assertEqual(res, torch.ones(2, 2) + 1)

    @dist_init
    def test_local_rref_creation_with_ivalue(self):

        # create a local RRef that holds a IValue
        rref_local_script_class = rpc.RRef(MyScriptClass())
        self.assertEqual(rref_local_script_class.to_here().a, 10)

        # create a local RRef that holds a ScriptModule
        rref_local_script_mod = rpc.RRef(MyScriptModule(3)._c)
        self.assertEqual(rref_local_script_mod.to_here().forward(), torch.ones(3))<|MERGE_RESOLUTION|>--- conflicted
+++ resolved
@@ -3,12 +3,8 @@
 
 import torch
 import torch.distributed.rpc as rpc
-<<<<<<< HEAD
+from torch import Tensor
 from torch.testing._internal.dist_utils import dist_init, worker_name
-=======
-from torch import Tensor
-from torch.testing._internal.dist_utils import dist_init
->>>>>>> e1b0b075
 from torch.testing._internal.distributed.rpc.rpc_agent_test_fixture import (
     RpcAgentTestFixture,
 )
@@ -495,13 +491,7 @@
             RuntimeError, "attempted to get undefined function"
         ):
             ret = rpc._rpc_sync_torchscript(
-<<<<<<< HEAD
-                worker_name(dst_rank),
-                torch.jit._qualified_name(MyScriptClass),
-                args=(),
-=======
-                "worker{}".format(dst_rank), MyScriptClass, args=()
->>>>>>> e1b0b075
+                worker_name(dst_rank), MyScriptClass, args=()
             )
         ret = rpc.rpc_sync(worker_name(dst_rank), MyScriptClass, args=())
 
@@ -509,26 +499,14 @@
             RuntimeError, "attempted to get undefined function"
         ):
             ret = rpc._rpc_sync_torchscript(
-<<<<<<< HEAD
-                worker_name(dst_rank),
-                torch.jit._qualified_name(MyScriptModule),
-                args=(self.rank,),
-=======
-                "worker{}".format(dst_rank), MyScriptModule, args=(self.rank,)
->>>>>>> e1b0b075
+                worker_name(dst_rank), MyScriptModule, args=(self.rank,)
             )
 
         with self.assertRaisesRegex(
             RuntimeError, "attempted to get undefined function"
         ):
             ret = rpc._rpc_sync_torchscript(
-<<<<<<< HEAD
-                worker_name(dst_rank),
-                torch.jit._qualified_name(MyScriptModule(self.rank).forward),
-                args=(),
-=======
-                "worker{}".format(dst_rank), MyScriptModule(self.rank).forward, args=()
->>>>>>> e1b0b075
+                worker_name(dst_rank), MyScriptModule(self.rank).forward, args=()
             )
         # Python 3.5 and Python 3.6 throw different error message, the only
         # common word can be greped is "pickle".
