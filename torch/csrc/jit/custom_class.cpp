--- conflicted
+++ resolved
@@ -29,20 +29,12 @@
 
 } // namespace
 
-<<<<<<< HEAD
-int registerCustomClassHandler() {
-=======
 int register_custom_class_handler() {
->>>>>>> c26b4efc
   setGetCustomClassFn(realCustomClassHandler);
   return 0;
 };
 
-<<<<<<< HEAD
-static int register_handler = registerCustomClassHandler();
-=======
 static int ensure_custom_class_handler_registered = register_custom_class_handler();
->>>>>>> c26b4efc
 
 } // namespace jit
 } // namespace torch