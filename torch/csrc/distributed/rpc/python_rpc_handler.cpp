#include <torch/csrc/distributed/rpc/python_rpc_handler.h>
#include <torch/csrc/distributed/rpc/rpc_agent.h>
#include <torch/csrc/jit/python/pybind_utils.h>
#include <torch/csrc/utils/python_compat.h>

namespace torch {
namespace distributed {
namespace rpc {

namespace {

// A macro that grabs the GIL, profiling the acquisition time. The average GIL
// acquisition time will be recorded in RpcAgent's getMetrics().
#define PROFILE_GIL_SCOPED_ACQUIRE                                       \
  std::chrono::time_point<std::chrono::high_resolution_clock> startTime; \
  auto shouldProfileGIL =                                                \
      RpcAgent::getCurrentRpcAgent()->isGILProfilingEnabled();           \
  if (shouldProfileGIL) {                                                \
    startTime = std::chrono::high_resolution_clock::now();               \
  }                                                                      \
  pybind11::gil_scoped_acquire ag;                                       \
  if (shouldProfileGIL) {                                                \
    auto dur = std::chrono::duration_cast<std::chrono::microseconds>(    \
        std::chrono::high_resolution_clock::now() - startTime);          \
    RpcAgent::getCurrentRpcAgent()->addGilWaitTime(dur);                 \
  }

// PythonTypeResolver that inherits from Script::Resolver to
// support resolving types together with ScriptTypeParser.
struct PythonTypeResolver : public jit::script::Resolver {
  std::shared_ptr<jit::script::SugaredValue> resolveValue(
      const std::string& /* unused */,
      Function& /* unused */,
      const jit::SourceRange& /* unused */) override {
    TORCH_INTERNAL_ASSERT(
        false, "RPC Type resolver does not need to resolve value");
  }

  TypePtr resolveType(
      const std::string& name,
      const jit::SourceRange& /* unused */) override {
    if (name == "PyObject") {
      return PyObjectType::get();
    }
    return PythonRpcHandler::getInstance().jitCompilationUnit()->get_type(name);
  }
};

py::object getFunction(const py::object& module, const char* name) {
  py::object fn = module.attr(name);
  TORCH_CHECK(
      py::isinstance<py::function>(fn),
      "attribute ",
      name,
      " is not a function");
  return fn;
}

} // namespace

PythonRpcHandler::PythonRpcHandler() {
  PROFILE_GIL_SCOPED_ACQUIRE;
  py::object module = py::module::import("torch.distributed.rpc.internal");
  pyRunFunction_ = getFunction(module, "_run_function");
  pySerialize_ = getFunction(module, "serialize");
  pyDeserialize_ = getFunction(module, "deserialize");
  pyHandleException_ = getFunction(module, "_handle_exception");
  jitCompilationUnit_ = torch::jit::get_python_cu();
  typeParser_ = std::make_shared<jit::script::ScriptTypeParser>(
      std::make_shared<PythonTypeResolver>());
}

void PythonRpcHandler::cleanup() {
  PROFILE_GIL_SCOPED_ACQUIRE;
  pyRunFunction_ = py::none();
  pySerialize_ = py::none();
  pyDeserialize_ = py::none();
  pyHandleException_ = py::none();
  jitCompilationUnit_ = nullptr;
  typeParser_ = nullptr;
}

PythonRpcHandler& PythonRpcHandler::getInstance() {
  // Leaky singleton to avoid module destructor race.
  static PythonRpcHandler* handler = new PythonRpcHandler();
  return *handler;
}

std::shared_ptr<torch::jit::script::CompilationUnit> PythonRpcHandler::
    jitCompilationUnit() {
  return jitCompilationUnit_;
}

std::string PythonRpcHandler::generatePythonUDFResult(
    const SerializedPyObj& serializedPyObj,
    std::vector<torch::Tensor>& responseTensorTable) {
  PROFILE_GIL_SCOPED_ACQUIRE;
<<<<<<< HEAD
  auto pargs = py::bytes(serializedPyObj.payload_);
  py::tuple pres = pySerialize_(
      pyRunFunction_(pargs, serializedPyObj.tensors_));
  const auto& presStr = pres[0].cast<std::string>();
=======
  auto pargs = py::bytes(pickledPayload);
  py::tuple pres = pySerialize_(pyRunFunction_(pargs, requestTensorTable));
>>>>>>> 61c3ce72
  responseTensorTable = pres[1].cast<std::vector<torch::Tensor>>();
  return pres[0].cast<std::string>();
}

py::object PythonRpcHandler::runPythonUDF(
    const SerializedPyObj& serializedObj) {
  PROFILE_GIL_SCOPED_ACQUIRE;
  return pyRunFunction_(
      py::bytes(serializedObj.payload_), serializedObj.tensors_);
}

SerializedPyObj PythonRpcHandler::serialize(const py::object& obj) {
  PROFILE_GIL_SCOPED_ACQUIRE;
  py::tuple t = pySerialize_(obj);
  return SerializedPyObj(
      t[0].cast<std::string>(), t[1].cast<std::vector<torch::Tensor>>());
}

py::object PythonRpcHandler::deserialize(const SerializedPyObj& serializedObj) {
  PROFILE_GIL_SCOPED_ACQUIRE;
  return pyDeserialize_(
      py::bytes(serializedObj.payload_), serializedObj.tensors_);
}

void PythonRpcHandler::handleException(const py::object& obj) {
  PROFILE_GIL_SCOPED_ACQUIRE;
  pyHandleException_(obj);
}

void PythonRpcHandler::handleExceptionGILHeld(const py::object& obj) {
  TORCH_CHECK(PyGILState_Check(), "GIL should be held");
  pyHandleException_(obj);
}

TypePtr PythonRpcHandler::parseTypeFromStr(const std::string& type_str) {
  return typeParser_->parseType(type_str);
}

} // namespace rpc
} // namespace distributed
} // namespace torch<|MERGE_RESOLUTION|>--- conflicted
+++ resolved
@@ -95,15 +95,9 @@
     const SerializedPyObj& serializedPyObj,
     std::vector<torch::Tensor>& responseTensorTable) {
   PROFILE_GIL_SCOPED_ACQUIRE;
-<<<<<<< HEAD
   auto pargs = py::bytes(serializedPyObj.payload_);
   py::tuple pres = pySerialize_(
       pyRunFunction_(pargs, serializedPyObj.tensors_));
-  const auto& presStr = pres[0].cast<std::string>();
-=======
-  auto pargs = py::bytes(pickledPayload);
-  py::tuple pres = pySerialize_(pyRunFunction_(pargs, requestTensorTable));
->>>>>>> 61c3ce72
   responseTensorTable = pres[1].cast<std::vector<torch::Tensor>>();
   return pres[0].cast<std::string>();
 }
