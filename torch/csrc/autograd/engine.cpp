--- conflicted
+++ resolved
@@ -317,7 +317,6 @@
     // The outer graph_task represents the overall graph_task we need to execute
     // for reentrant execution.
     std::shared_ptr<GraphTask> local_graph_task;
-<<<<<<< HEAD
     {
       // Scope this block of execution since NodeTask is not needed after this
       // block and can be deallocated (release any references to grad tensors
@@ -329,19 +328,8 @@
         C10_LOG_API_USAGE_ONCE("torch.autograd.thread_shutdown");
         break;
       }
-=======
-    if (!(local_graph_task = task.base_.lock())) {
-      // If the task's graph_task expired, just ignore the task.
-      LOG(INFO) << "GraphTask for function " << task.fn_->name()
-                << " is no longer valid, skipping execution";
-      continue;
-    }
->>>>>>> 0489b8da
 
       if (!(local_graph_task = task.base_.lock())) {
-        // Reentrant thread's graph task should not expire since we hold a
-        // reference to it in this method.
-        TORCH_INTERNAL_ASSERT(!reentrant_thread);
         // GraphTask for function is no longer valid, skipping further
         // execution.
         continue;
@@ -409,14 +397,13 @@
 }
 
 void Engine::thread_on_exception(
-    std::shared_ptr<GraphTask>& graph_task,
+    std::shared_ptr<GraphTask> graph_task,
     const std::shared_ptr<Node>& fn,
     std::exception& e) {
   graph_task->set_exception(e, fn);
 }
 
-std::shared_ptr<FutureVariableList> GraphTask::set_exception_without_signal(
-    const std::shared_ptr<Node>& fn) {
+void GraphTask::set_exception_without_signal(const std::shared_ptr<Node>& fn) {
   std::unique_lock<std::mutex> lock(mutex_);
   if (!has_error_.load()) {
     if (AnomalyMode::is_enabled() && fn) {
@@ -424,7 +411,6 @@
     }
     has_error_ = true;
   }
-  return future_result_;
 }
 
 void GraphTask::set_exception(
@@ -433,8 +419,8 @@
   // Careful: setting the future_result can trigger DistAutogradContext to
   // resetGraphTask(), sometimes deleting this underlying GraphTask.
   // Don't touch *this after setError() below.
-  auto future_result = set_exception_without_signal(fn);
-  future_result->setErrorIfNeeded(e.what());
+  set_exception_without_signal(fn);
+  future_result_->setErrorIfNeeded(e.what());
 }
 
 static variable_list call_pre_hooks(Node& fn, variable_list inputs) {
